--- conflicted
+++ resolved
@@ -88,7 +88,6 @@
     }
   }
 
-<<<<<<< HEAD
   testAsync("allocated produces the same value as the resource") { implicit ec =>
     check { resource: Resource[IO, Int] =>
       val a0 = Resource(resource.allocated).use(IO.pure).attempt
@@ -111,11 +110,11 @@
     } yield ()
 
     prog.unsafeRunSync
-=======
+  }
+  
   test("safe attempt suspended resource") {
     val exception = new Exception("boom!")
     val suspend = Resource.suspend[IO, Int](IO.raiseError(exception))
     suspend.attempt.use(IO.pure).unsafeRunSync() shouldBe Left(exception)
->>>>>>> 18cac46e
   }
 }