/*
 * Copyright (c) 2017-2019 The Typelevel Cats-effect Project Developers
 *
 * Licensed under the Apache License, Version 2.0 (the "License");
 * you may not use this file except in compliance with the License.
 * You may obtain a copy of the License at
 *
 *     http://www.apache.org/licenses/LICENSE-2.0
 *
 * Unless required by applicable law or agreed to in writing, software
 * distributed under the License is distributed on an "AS IS" BASIS,
 * WITHOUT WARRANTIES OR CONDITIONS OF ANY KIND, either express or implied.
 * See the License for the specific language governing permissions and
 * limitations under the License.
 */

package cats.effect.syntax

trait AllCatsEffectSyntax
<<<<<<< HEAD
  extends BracketSyntax
  with AsyncSyntax
  with ConcurrentSyntax
  with EffectSyntax
  with ConcurrentEffectSyntax
  with ParallelNSyntax
  with SyncEffectSyntax
=======
    extends BracketSyntax
    with AsyncSyntax
    with ConcurrentSyntax
    with EffectSyntax
    with ConcurrentEffectSyntax
    with ParallelNSyntax
>>>>>>> 26a3be12
<|MERGE_RESOLUTION|>--- conflicted
+++ resolved
@@ -17,19 +17,10 @@
 package cats.effect.syntax
 
 trait AllCatsEffectSyntax
-<<<<<<< HEAD
-  extends BracketSyntax
-  with AsyncSyntax
-  with ConcurrentSyntax
-  with EffectSyntax
-  with ConcurrentEffectSyntax
-  with ParallelNSyntax
-  with SyncEffectSyntax
-=======
     extends BracketSyntax
     with AsyncSyntax
     with ConcurrentSyntax
     with EffectSyntax
     with ConcurrentEffectSyntax
     with ParallelNSyntax
->>>>>>> 26a3be12
+    with SyncEffectSyntax